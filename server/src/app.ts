--- conflicted
+++ resolved
@@ -1,102 +1,106 @@
-import express from 'express'
-import mongoose from 'mongoose'
-import cors from 'cors'
-import helmet from 'helmet'
-import dotenv from 'dotenv'
-import { config } from './config'
-import { errorHandler } from './middleware/error'
-import './utils/warnings'
-import cookieParser from 'cookie-parser'
+import express from "express";
+import mongoose from "mongoose";
+import cors from "cors";
+import helmet from "helmet";
+import dotenv from "dotenv";
+import { config } from "./config";
+import { errorHandler } from "./middleware/error";
+import "./utils/warnings";
+import cookieParser from "cookie-parser";
 
-import userRoutes from './routes/user'
-import teamRoutes from './routes/team'
-import courseRoutes from './routes/course'
-import analyticsRoutes from './routes/analytics'
-import studentRoutes from './routes/student'
-import authRoutes from './routes/auth'
-import settingRoutes from './routes/setting'
-import aiRoutes from './routes/ai'
-import courseStatsRoutes from './routes/courseStats'
+import userRoutes from "./routes/user";
+import teamRoutes from "./routes/team";
+import courseRoutes from "./routes/course";
+import analyticsRoutes from "./routes/analytics";
+import studentRoutes from "./routes/student";
+import authRoutes from "./routes/auth";
+import settingRoutes from "./routes/setting";
+import aiRoutes from "./routes/ai";
+import courseStatsRoutes from "./routes/courseStats";
 
-dotenv.config()
+dotenv.config();
 
 // Disable punycode warning
-process.removeAllListeners('warning')
-process.on('warning', (warning) => {
-  if (warning.name === 'DeprecationWarning' && 
-      warning.message.includes('punycode')) {
-    return
+process.removeAllListeners("warning");
+process.on("warning", (warning) => {
+  if (
+    warning.name === "DeprecationWarning" &&
+    warning.message.includes("punycode")
+  ) {
+    return;
   }
-  console.warn(warning)
-})
+  console.warn(warning);
+});
 
 // Check necessary environment variables when app starts
-const requiredEnvVars = ['GITHUB_TOKEN', 'MONGODB_URI']
-const missingEnvVars = requiredEnvVars.filter(envVar => !process.env[envVar])
+const requiredEnvVars = ["GITHUB_TOKEN", "MONGODB_URI"];
+const missingEnvVars = requiredEnvVars.filter((envVar) => !process.env[envVar]);
 
 if (missingEnvVars.length > 0) {
-  console.error(`Missing required environment variables: ${missingEnvVars.join(', ')}`)
-  process.exit(1)
+  console.error(
+    `Missing required environment variables: ${missingEnvVars.join(", ")}`
+  );
+  process.exit(1);
 }
 
-const app = express()
+const app = express();
 
 // Middleware
 // Allow multiple sources
 const allowedOrigins = [
-  'http://localhost:3000',
-  'http://localhost:5173',  // Vite default port
-  'http://localhost:4173'   // Vite preview 
-]
+  "http://localhost:3000",
+  "http://localhost:5173", // Vite default port
+  "http://localhost:4173", // Vite preview
+];
 
-app.use(cors({
-  origin: (origin, callback) => {
-    // Allow requests without origin (like development tools or Postman)
-    if (!origin) return callback(null, true)
-    
-    if (allowedOrigins.includes(origin)) {
-      callback(null, true)
-    } else {
-      callback(new Error('Not allowed by CORS'))
-    }
-  },
-  credentials: true,
-  methods: ['GET', 'POST', 'PUT', 'DELETE', 'OPTIONS'],
-  allowedHeaders: ['Content-Type', 'Authorization']
-}))
-app.use(helmet())
-app.use(express.json())
-app.use(cookieParser())
+app.use(
+  cors({
+    origin: (origin, callback) => {
+      // Allow requests without origin (like development tools or Postman)
+      if (!origin) return callback(null, true);
+
+      if (allowedOrigins.includes(origin)) {
+        callback(null, true);
+      } else {
+        callback(new Error("Not allowed by CORS"));
+      }
+    },
+    credentials: true,
+    methods: ["GET", "POST", "PUT", "DELETE", "OPTIONS"],
+    allowedHeaders: ["Content-Type", "Authorization"],
+  })
+);
+app.use(helmet());
+app.use(express.json());
+app.use(cookieParser());
 
 // Database connection
-mongoose.connect(config.mongodb.uri, {
-  // No need for useNewUrlParser and useUnifiedTopology
-})
-  .then(() => console.log('Connected to MongoDB'))
-  .catch((err) => console.error('MongoDB connection error:', err))
+mongoose
+  .connect(config.mongodb.uri, {
+    // No need for useNewUrlParser and useUnifiedTopology
+  })
+  .then(() => console.log("Connected to MongoDB"))
+  .catch((err) => console.error("MongoDB connection error:", err));
 
 // Routes
-app.use('/api/users', userRoutes)
-app.use('/api/teams', teamRoutes)
-app.use('/api/courses', courseRoutes)
-app.use('/api/analytics', analyticsRoutes)
-app.use('/api/students', studentRoutes)
-app.use('/api/auth', authRoutes)
-app.use('/api/settings', settingRoutes)
-app.use('/api/ai', aiRoutes)
-<<<<<<< HEAD
-app.use('/api/course-stats', courseStatsRoutes)
-=======
-app.use('/api/teams/export', teamRoutes)
->>>>>>> 94dafa63
+app.use("/api/users", userRoutes);
+app.use("/api/teams", teamRoutes);
+app.use("/api/courses", courseRoutes);
+app.use("/api/analytics", analyticsRoutes);
+app.use("/api/students", studentRoutes);
+app.use("/api/auth", authRoutes);
+app.use("/api/settings", settingRoutes);
+app.use("/api/ai", aiRoutes);
+app.use("/api/course-stats", courseStatsRoutes);
+app.use("/api/teams/export", teamRoutes);
 
 // Error handling
-app.use(errorHandler)
+app.use(errorHandler);
 
 // Start server
-const PORT = config.server.port || 5000
+const PORT = config.server.port || 5000;
 app.listen(PORT, () => {
-  console.log(`Server is running on port ${PORT}`)
-})
+  console.log(`Server is running on port ${PORT}`);
+});
 
-export default app +export default app;