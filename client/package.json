{
  "name": "collaborative-project-tracker-client",
  "private": true,
  "version": "0.1.0",
  "type": "module",
  "scripts": {
    "dev": "vite",
    "build": "vite build",
    "lint": "eslint . --ext ts,tsx --report-unused-disable-directives --max-warnings 0",
    "preview": "vite preview"
  },
  "dependencies": {
    "@emotion/react": "^11.11.3",
    "@emotion/styled": "^11.11.0",
    "@mui/icons-material": "^5.16.14",
    "@mui/material": "^5.15.2",
    "@mui/x-charts": "^6.19.8",
    "@mui/x-data-grid": "^6.20.4",
    "axios": "^1.8.2",
    "chart.js": "4.4.1",
    "date-fns": "^4.1.0",
    "react": "^18.2.0",
    "react-dom": "^18.2.0",
    "react-markdown": "^10.1.0",
    "react-router-dom": "^6.20.0"
  },
  "devDependencies": {
    "@tailwindcss/forms": "^0.5.10",
    "@types/react": "^18.2.45",
    "@types/react-dom": "^18.2.18",
    "@vitejs/plugin-react": "^4.3.4",
    "typescript": "^5.3.3",
<<<<<<< HEAD
    "vite": "^5.4.18"
=======
    "vite": "^6.2.5"
>>>>>>> 56f988ca
  }
}<|MERGE_RESOLUTION|>--- conflicted
+++ resolved
@@ -30,10 +30,6 @@
     "@types/react-dom": "^18.2.18",
     "@vitejs/plugin-react": "^4.3.4",
     "typescript": "^5.3.3",
-<<<<<<< HEAD
-    "vite": "^5.4.18"
-=======
     "vite": "^6.2.5"
->>>>>>> 56f988ca
   }
 }